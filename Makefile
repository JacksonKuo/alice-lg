
#
# Build the Alice Looking Glass
# -----------------------------
#
#

PROG=alice-lg
ARCH=amd64

SYSTEM_INIT=systemd

# == END BUILD CONFIGURATION ==

VERSION=$(shell cat ./VERSION)

# Specify build server for remotely building the RPM
# you can do this when you invoke the makefile
# using:
#    make remote_rpm BUILD_SERVER=build-rpm.example.com
BUILD_SERVER=''

DIST=DIST/
REMOTE_DIST=$(PROG)-$(DIST)

RPM=$(PROG)-$(VERSION)-1.x86_64.rpm

LOCAL_RPMS=RPMS

all: alice

client_dev:
	$(MAKE) -C client/

client_prod:
	$(MAKE) -C client/ client_prod

<<<<<<< HEAD

backend_prod: client_prod
	$(MAKE) -C cmd/alice-lg/ linux

backend:
	$(MAKE) -C cmd/alice-lg/ linux
=======
backend_dev: client_dev
	$(MAKE) -C cmd/alice-lg/

dev: 
	$(MAKE) -C cmd/alice-lg/ osx-dev

backend_prod: client_prod
	$(MAKE) -C cmd/alice-lg/
>>>>>>> 90927d83

alice: backend_prod
	cp cmd/alice-lg/alice-lg-* bin/


dist: clean alice

	mkdir -p $(DIST)opt/alice-lg/alice-lg/bin
	mkdir -p $(DIST)etc/alice-lg

	# Adding post install script
	cp install/scripts/after_install $(DIST)/.

ifeq ($(SYSTEM_INIT), systemd)
	# Installing systemd services
	mkdir -p $(DIST)usr/lib/systemd/system/
	cp install/systemd/* $(DIST)usr/lib/systemd/system/.
else
	# Installing upstart configuration
	mkdir -p $(DIST)/etc/init/
	cp install/upstart/* $(DIST)etc/init/.
endif

	# Copy example configuration
	cp etc/alice-lg/alice.example.conf $(DIST)/etc/alice-lg/alice.example.conf

	# Copy application
	cp bin/$(PROG)-linux-$(ARCH) DIST/opt/alice-lg/alice-lg/bin/.


rpm: dist

	# Clear tmp failed build (if any)
	mkdir -p $(LOCAL_RPMS)

	# Create RPM from dist
	fpm -s dir -t rpm -n $(PROG) -v $(VERSION) -C $(DIST) \
		--architecture $(ARCH) \
		--config-files /etc/alice-lg/alice.example.conf \
		--after-install $(DIST)/after_install \
		opt/ etc/

	mv $(RPM) $(LOCAL_RPMS)


build_server:
ifeq ($(BUILD_SERVER), '')
	$(error BUILD_SERVER not configured)
endif

remote_rpm: build_server dist

	mkdir -p $(LOCAL_RPMS)

	# Copy distribution to build server
	ssh $(BUILD_SERVER) -- rm -rf $(REMOTE_DIST)
	scp -r $(DIST) $(BUILD_SERVER):$(REMOTE_DIST)
	ssh $(BUILD_SERVER) -- fpm -s dir -t rpm -n $(PROG) -v $(VERSION) -C $(REMOTE_DIST) \
		--architecture $(ARCH) \
		--config-files /etc/alice-lg/alice.example.conf \
		--after-install $(REMOTE_DIST)/after_install \
		opt/ etc/

	# Get rpm from server
	scp $(BUILD_SERVER):$(RPM) $(LOCAL_RPMS)/.


clean:
	rm -f bin/alice-lg-linux-amd64
	rm -f bin/alice-lg-osx-amd64
	rm -rf $(DIST)<|MERGE_RESOLUTION|>--- conflicted
+++ resolved
@@ -35,23 +35,11 @@
 client_prod:
 	$(MAKE) -C client/ client_prod
 
-<<<<<<< HEAD
-
 backend_prod: client_prod
 	$(MAKE) -C cmd/alice-lg/ linux
 
 backend:
 	$(MAKE) -C cmd/alice-lg/ linux
-=======
-backend_dev: client_dev
-	$(MAKE) -C cmd/alice-lg/
-
-dev: 
-	$(MAKE) -C cmd/alice-lg/ osx-dev
-
-backend_prod: client_prod
-	$(MAKE) -C cmd/alice-lg/
->>>>>>> 90927d83
 
 alice: backend_prod
 	cp cmd/alice-lg/alice-lg-* bin/
