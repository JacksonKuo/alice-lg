--- conflicted
+++ resolved
@@ -1,24 +1,8 @@
 # Alice-LG - Your friendly looking glass
-
 __"No, no! The adventures first, explanations take such a dreadful time."__  
 _Lewis Carroll, Alice's Adventures in Wonderland & Through the Looking-Glass_
 
 Take a look at Alice-LG production examples at:
-<<<<<<< HEAD
-
-- https://lg.de-cix.net/
-- https://lg.ams-ix.net
-- https://lg.bcix.de/
-- https://lg.megaport.com/
-- https://lg.netnod.se/
-- https://alice-rs.linx.net/
-- https://lg.ix.br/
-- https://lg.ix.asn.au/
-- https://lg.ix.nz/
-
-And checkout the API at:
-
-=======
 - https://lg.ams-ix.net
 - https://lg.bcix.de
 - https://lg.dd-ix.net
@@ -32,10 +16,11 @@
 - https://lg.s-ix.de
 - https://lg.top-ix.org
 - https://alice.sfmix.org/
+- https://lg.ix.asn.au/
+- https://lg.ix.nz/
 
 And check out the API at:
 
->>>>>>> ae069e2b
 - https://lg.de-cix.net/api/v1/config
 - https://lg.de-cix.net/api/v1/status
 - https://lg.de-cix.net/api/v1/routeservers
@@ -46,6 +31,7 @@
 - https://lg.de-cix.net/api/v1/routeservers/rs1_fra_ipv4/neighbors/R194_106/routes/not-exported
 - https://lg.de-cix.net/api/v1/lookup/prefix?q=217.115.0.0
 
+
 ## Breaking Changes
 
 ### 6.0.0
@@ -60,37 +46,23 @@
 replace e.g. neighbour.asn with neighbor.asn (in case of java script errors).
 
 ## Explanations
-
 Alice-LG is a BGP looking glass which gets its data from external APIs.
 
 Currently Alice-LG supports the following APIs:
-
 - [birdwatcher API](https://github.com/alice-lg/birdwatcher) for [BIRD](http://bird.network.cz/)
 - [GoBGP](https://osrg.github.io/gobgp/)
-- [bgplgd](https://man.openbsd.org/bgplgd)
-  or [`openbgpd-state-server`](https://github.com/alice-lg/openbgpd-state-server)
-  for [OpenBGP](https://www.openbgpd.org/)
+- [bgplgd](https://man.openbsd.org/bgplgd) or [`openbgpd-state-server`](https://github.com/alice-lg/openbgpd-state-server) for [OpenBGP](https://www.openbgpd.org/)
 
 ### Birdwatcher
-<<<<<<< HEAD
-
-Normally you would first install the [birdwatcher API](https://github.com/alice-lg/birdwatcher) directly on the machine(
-s) where you run [BIRD](http://bird.network.cz/) on
-and then install Alice-LG on a seperate public facing server and point her to the afore
-mentioned [birdwatcher API](https://github.com/alice-lg/birdwatcher).
-=======
 Normally you would first install the [birdwatcher API](https://github.com/alice-lg/birdwatcher) directly on the machine(s) where you run [BIRD](http://bird.network.cz/) on
 and then install Alice-LG on a separate public facing server and point her to the afore mentioned [birdwatcher API](https://github.com/alice-lg/birdwatcher).
->>>>>>> ae069e2b
 
 This project was a direct result of the [RIPE IXP Tools Hackathon](https://atlas.ripe.net/hackathon/ixp-tools/)
 just prior to [RIPE73](https://ripe73.ripe.net/) in Madrid, Spain.
 
-Major thanks to Barry O'Donovan who built the original [INEX Bird's Eye](https://github.com/inex/birdseye) BIRD API of
-which Alice-LG is a spinnoff
+Major thanks to Barry O'Donovan who built the original [INEX Bird's Eye](https://github.com/inex/birdseye) BIRD API of which Alice-LG is a spinnoff
 
 ### GoBGP
-
 Alice-LG supports direct integration with GoBGP instances using gRPC.
 See the configuration section for more detail.
 
@@ -100,23 +72,17 @@
 and [`openbgpd-state-server`](https://github.com/alice-lg/openbgpd-state-server).
 
 ## Building Alice-LG from scratch
-
-__These examples include setting up your Go environment, if you already have set that up then you can obviously skip
-that__
+__These examples include setting up your Go environment, if you already have set that up then you can obviously skip that__
 
 ### CentOS:
-
 First add the following lines at the end of your `~/.bash_profile`:
-
 ```bash
 GOPATH=$HOME/go
 export GOPATH
 PATH=$PATH:$GOPATH/bin
 export PATH
 ```
-
 Now run:
-
 ```bash
 source ~/.bash_profile
 
@@ -132,9 +98,7 @@
 cd alice-lg
 make
 ```
-
-Your Alice-LG source will now be located at `~/go/src/github.com/alice-lg/alice-lg` and your alice-LG executable should
-be at `~/go/src/github.com/alice-lg/alice-lg/bin/alice-lg-linux-amd64`
+Your Alice-LG source will now be located at `~/go/src/github.com/alice-lg/alice-lg` and your alice-LG executable should be at `~/go/src/github.com/alice-lg/alice-lg/bin/alice-lg-linux-amd64`
 
 ## Configuration
 
@@ -147,11 +111,10 @@
     etc/alice-lg/alice.local.conf  # local
     /etc/alice-lg/alice.conf       # global
 
-You will have to edit the configuration file as you need to point Alice-LG to the correct backend source. Multiple
-sources can be configured.
+
+You will have to edit the configuration file as you need to point Alice-LG to the correct backend source.  Multiple sources can be configured.
 
 [Birdwatcher](https://github.com/alice-lg/birdwatcher):
-
 ```ini
 [source.rs1-example-v4]
 name = rs1.example.com (IPv4)
@@ -173,7 +136,6 @@
 ```
 
 [GoBGP](https://osrg.github.io/gobgp/):
-
 ```ini
 [source.rs2-example]
 name = rs2.example.com
@@ -185,9 +147,7 @@
 # ProcessingTimeout is a timeout in seconds configured per gRPC call to a given GoBGP daemon
 processing_timeout = 300
 ```
-
 Configure TLS with:
-
 ```ini
 tls_crt = /path/to/cert
 tls_common_name = "common name"
@@ -196,7 +156,6 @@
 You can disable TLS with `insecure = true`.
 
 [OpenBGPD](https://www.openbgpd.org/) via `openbgpd-state-server`:
-
 ```ini
 [source.rs-example]
 name = rs-example.openbgpd-state-server
@@ -210,7 +169,6 @@
 ```
 
 [OpenBGPD](https://www.openbgpd.org/) via `bgplgd`:
-
 ```ini
 [source.rs-example]
 name = rs-example.openbgpd-bgplgd
@@ -229,6 +187,7 @@
 
     ./bin/alice-lg-linux-amd64
 
+
 ## Customization
 
 Alice now supports custom themes!
@@ -238,7 +197,8 @@
     path = /path/to/my/alice-theme
 
 with the optional parameter (the "mountpoint" of the theme)
-url_base = /theme
+    url_base = /theme
+
 
 You can put assets (images, fonts, javascript, css) in
 this folder.
@@ -264,7 +224,7 @@
 was initialized can be installed using:
 
 ```javascript
-Alice.onLayoutReady(function (page) {
+Alice.onLayoutReady(function(page) {
     // page is the layout HTML root element
 });
 ```
@@ -303,7 +263,6 @@
 `Yarn` is required for building the UI.
 
 Create a fresh UI build with
-
 ```bash
 cd ui/
 make
@@ -321,6 +280,7 @@
 
 The UI is then available on http://localhost:3000/ and on http://localhost:7340/
 the backend will serve the API.
+
 
 ## Sponsors
 
@@ -331,7 +291,6 @@
     </a>
 </p>
 
-Many thanks go out to [ECIX](https://www.ecix.net), where this project originated and was backed over the last two
-years.
+Many thanks go out to [ECIX](https://www.ecix.net), where this project originated and was backed over the last two years.
 
 Support for **OpenBGPD** was sponsored by the [Route Server Support Foundation](https://www.rssf.nl/).
