

import _ from 'underscore'

import React from 'react'
import {connect} from 'react-redux'

import {loadRouteserverProtocol}
  from 'components/routeservers/actions'

import {Link} from 'react-router'

import RelativeTime
	from 'components/relativetime'

import LoadingIndicator
	from 'components/loading-indicator/small'

function _filteredProtocols(protocols, filter) {
  let filtered = [];
  if(filter == "") {
    return protocols; // nothing to do here
  }

  filter = filter.toLowerCase();

  // Filter protocols
  filtered = _.filter(protocols, (p) => {
    return (p.address.toLowerCase().indexOf(filter) != -1 ||
            p.description.toLowerCase().indexOf(filter) != -1);
  });

  return filtered;
}


class RoutesLink extends React.Component {
  render() {
    let url = `/routeservers/${this.props.routeserverId}/protocols/${this.props.protocol}/routes`;
    if (this.props.state != 'up') {
      return (<span>{this.props.children}</span>);
    }
    return (
      <Link to={url}>
        {this.props.children}
      </Link>
    )
  }
}


//
// Neighbours Columns Components
// 
// * Render columums either with direct property
//   access, or
// * Use a "widget", a rendering function to which
//   the neighbour is passed.

// Helper:
const lookupProperty = function(obj, path) {
  let property = path.split(".").reduce((acc, part) => acc[part], obj);
  if (typeof(property) == "undefined") {
    property = `Property "${path}" not found in object.`;
  }

  return property;
}

// Widgets:
const ColDescription = function(props) {
  const neighbour = props.neighbour;
  return (
    <td>
      <RoutesLink routeserverId={props.rsId}
                  protocol={neighbour.id}
                  state={neighbour.state}>
        {neighbour.description}
        {neighbour.state != "up" && neighbour.last_error &&
          <span className="protocol-state-error">
              {neighbour.last_error}
          </span>}
      </RoutesLink>
    </td>
  );
}

const ColUptime = function(props) {
  return (
    <td className="date-since">
      <RelativeTime value={props.neighbour.details.state_changed}
                    suffix={true} />
    </td>
  );
}


const ColLinked = function(props) {
  // Access neighbour property by path
  const property = lookupProperty(props.neighbour, props.column);
  return (
    <td>
      <RoutesLink routeserverId={props.rsId}
                  protocol={props.neighbour.id}
                  state={props.neighbour.state}>
        {property}
      </RoutesLink>
    </td>
  );
}

const ColPlain = function(props) {
  // Access neighbour property by path
  const property = lookupProperty(props.neighbour, props.column);
  return (
    <td>{property}</td>
  );
}

// Column:
const NeighbourColumn = function(props) {
  const neighbour = props.neighbour;
  const column = props.column;

  const widgets = {
    // Special cases
    "asn": ColPlain,
    "state": ColPlain,

    "Uptime": ColUptime,
    "Description": ColDescription,
  };

  // Get render function
  let Widget = widgets[column] || ColLinked;
  return (
    <Widget neighbour={neighbour} column={column} rsId={props.rsId} />
  );
}



class NeighboursTableView extends React.Component {

  render() {
<<<<<<< HEAD
    let neighbours = this.props.neighbours.map( (n) => {
      // calculation of route counts
      // received_count = accepted_count + bogon_count + pipe_filtered_count
      const received_count = n.routes_received + n.routes_filtered; // routes_received := (accepted + pipe_filtered) + bogons
      // in case of multiple routers per neighbour we know only the aggregrated count of pipe_filtered and accepted routes.
      var accepted_count:int = 0
      var pipe_filtered_count:int = 0
      if (n.routes_accepted > n.routes_received) { // participant with > 1 routers active => estimate #routers
        var rcount:int = Math.round(n.routes_accepted / n.routes_received)
        accepted_count = Math.round(n.routes_accepted / rcount)
        pipe_filtered_count = Math.round(n.routes_pipe_filtered / rcount)
      } else { // ~ 1 peering router active
        accepted_count = n.routes_accepted
        pipe_filtered_count = n.pipe_filtered_count
      }

      var filtered_count:int = received_count-accepted_count;
      var filtered_print:string = (filtered_count < 0) ? "0" : filtered_count.toString();

      return (
        <tr key={n.id}>
          <td>
            <RoutesLink routeserverId={this.props.routeserverId}
                        protocol={n.id}
                        state={n.state}>
             {n.address}
            </RoutesLink>
           </td>
          <td>{n.asn}</td>
          <td>{n.state}</td>
          <td className="date-since">
            <RelativeTime value={n.details.state_changed} suffix={true} />
          </td>
          <td>
            <RoutesLink routeserverId={this.props.routeserverId}
                        protocol={n.id}
                        state={n.state}>
              {n.description}
              {n.state != "up" && n.last_error &&
                <span className="protocol-state-error">
                    {n.last_error}
                </span>}
            </RoutesLink>
          </td>
          <td>
            <RoutesLink routeserverId={this.props.routeserverId}
                        protocol={n.id}
                        state={n.state}>
              {received_count}
            </RoutesLink>
          </td>
          <td>
            <RoutesLink routeserverId={this.props.routeserverId}
                        protocol={n.id}
                        state={n.state}>
              {accepted_count}
            </RoutesLink>
          </td>
          <td>
              <RoutesLink routeserverId={this.props.routeserverId}
                          protocol={n.id}
                          state={n.state}>
                {filtered_print}
              </RoutesLink>
            </td>
            <td>
                <RoutesLink routeserverId={this.props.routeserverId}
                            protocol={n.id}
                            state={n.state}>
                  {n.routes_exported}
                </RoutesLink>
            </td>
        </tr>
=======
    const columns = this.props.neighboursColumns;
    const columnsOrder = this.props.neighboursColumnsOrder;

    let header = columnsOrder.map((col) => {
      return (
        <th key={col}>{columns[col]}</th>
>>>>>>> 945c5b30
      );
    });

    let neighbours = this.props.neighbours.map( (n) => {
      let neighbourColumns = columnsOrder.map((col) => {
        return <NeighbourColumn key={col}
                                rsId={this.props.routeserverId}
                                column={col}
                                neighbour={n} />
      });
      return <tr key={n.id}>{neighbourColumns}</tr>;
    });

    let uptimeTitle;
    switch(this.props.state) {
      case 'up':
        uptimeTitle = 'Uptime'; break;
      case 'down':
        uptimeTitle = 'Downtime'; break;
      case 'start':
        uptimeTitle = 'Since'; break;
    }

    return (
      <div className="card">
        <table className="table table-striped table-protocols">
          <thead>
            <tr>
<<<<<<< HEAD
              <th>Neighbour</th>
              <th>ASN</th>
              <th>State</th>
              <th>{uptimeTitle}</th>
              <th>Description</th>
              <th>Routes Received</th>
              <th>Routes Accepted</th>
              <th>Routes Filtered</th>
              <th>Routes Exported</th>
=======
              {header}
>>>>>>> 945c5b30
            </tr>
          </thead>
          <tbody>
            {neighbours}
          </tbody>
        </table>
      </div>
    );
  }
}

const NeighboursTable = connect(
  (state) => ({
    neighboursColumns:      state.config.neighbours_columns,
    neighboursColumnsOrder: state.config.neighbours_columns_order,
  })
)(NeighboursTableView);


class Protocols extends React.Component {
  componentDidMount() {
    this.props.dispatch(
      loadRouteserverProtocol(parseInt(this.props.routeserverId))
    );
  }

  componentWillReceiveProps(nextProps) {
    if(this.props.routeserverId != nextProps.routeserverId) {
      this.props.dispatch(
        loadRouteserverProtocol(parseInt(nextProps.routeserverId))
      );
    }
  }

  render() {

    if(this.props.isLoading) {
      return (
        <div className="card">
					<LoadingIndicator />
        </div>
      );
    }


    let protocol = this.props.protocols[parseInt(this.props.routeserverId)];
    if(!protocol) {
      return null;
    }

    protocol = _filteredProtocols(protocol, this.props.filter);
    if(!protocol || protocol.length == 0) {
      return (
        <div className="card">
          <p className="help-block">
            No neighbours could be found.
          </p>
        </div>
      );
    }

    // Filter neighbours
    let neighboursUp = [];
    let neighboursDown = [];
    let neighboursIdle = [];

    for (let id in protocol) {
      let n = protocol[id];
      switch(n.state) {
        case 'up':
          neighboursUp.push(n);
          break;
        case 'down':
          neighboursDown.push(n);
          break;
        case 'start':
          neighboursIdle.push(n);
          break;
        default:
          neighboursUp.push(n);
          console.error("Couldn't classify neighbour by state:", n);
      }
    }


    // Render tables
    let tables = [];
    if (neighboursUp.length) {
      tables.push(<NeighboursTable key="up" state="up"
                                   neighbours={neighboursUp}
                                   routeserverId={this.props.routeserverId} />);
    }
    if (neighboursDown.length) {
      tables.push(<NeighboursTable key="down" state="down"
                                   neighbours={neighboursDown}
                                   routeserverId={this.props.routeserverId} />);
    }
    if (neighboursIdle.length) {
      tables.push(<NeighboursTable key="start" state="start"
                                   neighbours={neighboursIdle}
                                   routeserverId={this.props.routeserverId} />);
    }

    return (
      <div>{tables}</div>
    );
  }
}


export default connect(
  (state) => {
    return {
      isLoading: state.routeservers.protocolsAreLoading,
      protocols: state.routeservers.protocols,
      filter: state.routeservers.protocolsFilterValue
    }
  }
)(Protocols);<|MERGE_RESOLUTION|>--- conflicted
+++ resolved
@@ -143,88 +143,12 @@
 class NeighboursTableView extends React.Component {
 
   render() {
-<<<<<<< HEAD
-    let neighbours = this.props.neighbours.map( (n) => {
-      // calculation of route counts
-      // received_count = accepted_count + bogon_count + pipe_filtered_count
-      const received_count = n.routes_received + n.routes_filtered; // routes_received := (accepted + pipe_filtered) + bogons
-      // in case of multiple routers per neighbour we know only the aggregrated count of pipe_filtered and accepted routes.
-      var accepted_count:int = 0
-      var pipe_filtered_count:int = 0
-      if (n.routes_accepted > n.routes_received) { // participant with > 1 routers active => estimate #routers
-        var rcount:int = Math.round(n.routes_accepted / n.routes_received)
-        accepted_count = Math.round(n.routes_accepted / rcount)
-        pipe_filtered_count = Math.round(n.routes_pipe_filtered / rcount)
-      } else { // ~ 1 peering router active
-        accepted_count = n.routes_accepted
-        pipe_filtered_count = n.pipe_filtered_count
-      }
-
-      var filtered_count:int = received_count-accepted_count;
-      var filtered_print:string = (filtered_count < 0) ? "0" : filtered_count.toString();
-
-      return (
-        <tr key={n.id}>
-          <td>
-            <RoutesLink routeserverId={this.props.routeserverId}
-                        protocol={n.id}
-                        state={n.state}>
-             {n.address}
-            </RoutesLink>
-           </td>
-          <td>{n.asn}</td>
-          <td>{n.state}</td>
-          <td className="date-since">
-            <RelativeTime value={n.details.state_changed} suffix={true} />
-          </td>
-          <td>
-            <RoutesLink routeserverId={this.props.routeserverId}
-                        protocol={n.id}
-                        state={n.state}>
-              {n.description}
-              {n.state != "up" && n.last_error &&
-                <span className="protocol-state-error">
-                    {n.last_error}
-                </span>}
-            </RoutesLink>
-          </td>
-          <td>
-            <RoutesLink routeserverId={this.props.routeserverId}
-                        protocol={n.id}
-                        state={n.state}>
-              {received_count}
-            </RoutesLink>
-          </td>
-          <td>
-            <RoutesLink routeserverId={this.props.routeserverId}
-                        protocol={n.id}
-                        state={n.state}>
-              {accepted_count}
-            </RoutesLink>
-          </td>
-          <td>
-              <RoutesLink routeserverId={this.props.routeserverId}
-                          protocol={n.id}
-                          state={n.state}>
-                {filtered_print}
-              </RoutesLink>
-            </td>
-            <td>
-                <RoutesLink routeserverId={this.props.routeserverId}
-                            protocol={n.id}
-                            state={n.state}>
-                  {n.routes_exported}
-                </RoutesLink>
-            </td>
-        </tr>
-=======
     const columns = this.props.neighboursColumns;
     const columnsOrder = this.props.neighboursColumnsOrder;
 
     let header = columnsOrder.map((col) => {
       return (
         <th key={col}>{columns[col]}</th>
->>>>>>> 945c5b30
       );
     });
 
@@ -253,19 +177,7 @@
         <table className="table table-striped table-protocols">
           <thead>
             <tr>
-<<<<<<< HEAD
-              <th>Neighbour</th>
-              <th>ASN</th>
-              <th>State</th>
-              <th>{uptimeTitle}</th>
-              <th>Description</th>
-              <th>Routes Received</th>
-              <th>Routes Accepted</th>
-              <th>Routes Filtered</th>
-              <th>Routes Exported</th>
-=======
               {header}
->>>>>>> 945c5b30
             </tr>
           </thead>
           <tbody>
@@ -384,4 +296,4 @@
       filter: state.routeservers.protocolsFilterValue
     }
   }
-)(Protocols);+)(Protocols);
